-- | This module is all about working with circuits. It includes definitions of the basic
-- circuit gates, the data type definition of a circuit, along with all the semantic
-- operations such as encapsulating, printing, etc.
-- In summary:
--
-- * Gates are classified by category: init and term gates together, phase gates (parameterized over the angle), and unary and the binary gates
--   together. Controlled gates are not supported by the syntax yet, but still a dedicated constructor is present.
--
-- * Circuits are represented by: lists of input and output wires, and a list of gates.
--
module Interpret.Circuits where

import Data.List as List
import Data.Map as Map

import Classes


-- | The type of quantum addresses.
type Qubit = Int



-- | The list of unary gates.
-- Unary gates are defined by: their name, the name of the reversed gate, and the symbol used to represent it in
-- the display of the circuit (three characters).
unary_gates :: [(String, (String, String))]
unary_gates =
  [ ("GATE_H", ("GATE_H", "-H-")),
    ("NOT", ("NOT", "(+)")),
    ("GATE_X", ("GATE_X", "-X-")),
    ("GATE_Y", ("GATE_Y", "-Y-")),
    ("GATE_Z", ("GATE_Z", "-Z-")),
    ("GATE_S", ("GATE_S_INV", "-S-")),
    ("GATE_S_INV", ("GATE_S", "-S*")),
    ("GATE_T", ("GATE_T_INV", "-T-")),
    ("GATE_T_INV", ("GATE_T", "-T*")),
    ("GATE_E", ("GATE_E_INV", "-E-")),
    ("GATE_E_INV", ("GATE_E", "-E*")),
    ("GATE_OMEGA", ("GATE_OMEGA", "-W-")),
    ("GATE_V", ("GATE_V_INV", "-V-")),
    ("GATE_V_INV", ("GATE_V", "-V*")), 
    ("GATE_EITZ", ("GATE_EITZ_INV", "-R-")),
    ("GATE_EITZ_INV", ("GATE_EITZ", "-R*"))
    ]


-- | The list of binary gates.
-- The definition of a binary gate is similar to that of a unary one, except for the symbolic
-- representation, which now takes two characters, one for each wire.
binary_gates :: [(String, (String, (String, String)))]
binary_gates =
  [ ("SWAP", ("SWAP", ("-x-", "-x-"))),
    ("GATE_W", ("GATE_W", ("-W1", "-W2"))) ]



-- | A type class for objects that can be unencapsulated. Typical examples are
-- gates and circuits.
class Caps a where
  -- | Unencapsulate a circuit (or gate circuit). The type follows the operational semantics of Proto-Quipper.
  unencap :: Circuit               -- ^ The base circuit.
          -> a                     -- ^ The circuit (gate circuit) that is to be appended.
          -> Binding               -- ^ A binding function.
          -> (Circuit, Binding)    -- ^ Returns the resulting circuit, together with a mapping from the output wires
                                   -- of the appended circuit to new wire identifiers.


-- | A binding is defined as a list of mappings q |-> q'.
type Binding = [(Qubit, Qubit)]


-- | Apply a binding. The binding function behaves as the identity function
-- on addresses that are not in the mapping list.
apply_binding :: Binding -> Qubit -> Qubit
apply_binding b a =
  case List.lookup a b of
  Just a' -> a'
  Nothing -> a


-- | Given the input of a circuit, select an new unused address.
-- Since no list keeps track of the unused wires, new wire identifiers are chosen by taking the smallest value
-- not yet in use.
fresh_address :: [Qubit] -> Qubit
fresh_address [] = 0
fresh_address l = (maximum l) + 1


-- | A type of bits. They are similar to booleans, but show as \"0\"
-- and \"1\".
data Bit = Bit Bool

instance Show Bit where
  show (Bit False) = "0"
  show (Bit True) = "1"

instance Num Bit where
  (Bit a) + (Bit b) = Bit (a /= b)
  (Bit a) * (Bit b) = Bit (a && b)
  x - y = x + y
  negate x = x
  abs x = x
  signum x = x
  fromInteger n = Bit (odd n)

-- | Definition of the basic gates.
data Gate =
    Init Bit Int            -- ^ The initialization gates  @0|-@  and  @1|-@.
  | Term Bit Int            -- ^ The assertive termination gates  @-|0@  and  @-|1@.
  | Phase Int Int           -- ^ The phase gate, represented by the matrix:
                            -- 
                            -- @
                            --               | 1        0     |
                            --        R(n) = |                |
                            --               | 0   e^(i Pi/n) |
                            -- @
  | Unary String Qubit      -- ^ Unary gates. The first argument is the gate name, which must belong to the list 'unary_gates' defined above.
  | Binary String Qubit Qubit        -- ^ Binary gates. The first argument is the gate name, which must belong to the list 'binary_gates'.
  | Controlled Gate [(Qubit,Bool)]   -- ^ Controlled gates. The second argument is a list of control wires, not necessarily linear. Controls can be positive (on state 1; 'True') or negative (on state 0; 'False').
    deriving Show


-- | Return the list of input wires of a gate.
input_wires :: Gate -> [Qubit]
input_wires (Init _ _) = []
input_wires (Term _ q) = [q]
input_wires (Unary _ q) = [q]
input_wires (Binary _ q0 q1) = [q0,q1]
input_wires (Phase _ q) = [q]
input_wires (Controlled g controls) = List.nub (input_wires g ++ fst (List.unzip controls))


-- | Return the list of ouput wires of a gate.
output_wires :: Gate -> [Qubit]
output_wires (Init _ q) = [q]
output_wires (Term _ _) = []
output_wires (Unary _ q) = [q]
output_wires (Binary _ q0 q1) = [q0,q1]
output_wires (Phase _ q) = [q]
output_wires (Controlled g controls) = List.nub (output_wires g ++ fst (List.unzip controls))



-- | Re-address a gate by applying the given binding to its inputs and outputs.
readdress :: Gate -> Binding -> Gate
readdress (Phase n q) b = Phase n (apply_binding b q)
readdress (Unary s q) b = Unary s (apply_binding b q)
readdress (Binary s qa qb) b = Binary s (apply_binding b qa) (apply_binding b qb)
readdress (Controlled g qlist) b = Controlled (readdress g b) (List.map (\(q,s) -> (apply_binding b q,s)) qlist)
readdress (Init s q) b = Init s (apply_binding b q)
readdress (Term s q) b = Init s (apply_binding b q)

-- | The reverse function on gates uses the definition of the unary / binary gates
-- to know the name of the reversed gate.
instance Reversible Gate where
  -- Init and term are mutual inverses
  rev (Init b q) = Term b q
  rev (Term b q) = Init b q

  -- Othe gates
  rev (Phase n q) = Phase (-n) q
  rev (Unary s q) = case List.lookup s unary_gates of
                      Just (s', _) -> Unary s' q
                      Nothing -> error $ "Undefined unary gate " ++ s

  rev (Binary s qa qb) = case List.lookup s binary_gates of
                           Just (s', _) -> Binary s' qa qb
                           Nothing -> error $ "Undefined binary gate " ++ s

  -- The inverse of a controlled gate is the controlled inverse of the gate
  rev (Controlled g qlist) = Controlled (rev g) qlist


-- | Gates can be unencapsulated. The wires of the gate are renamed to match the wires to which the gate is
-- to be appended, and then the gate is added to the list of gates of the circuit.
-- The input and output wires of the circuit may be modified by appending /init/ or /term/ gates. 
instance Caps Gate where
  -- Normal gates
  unencap c g@(Phase _ _) b = (c { gates = (gates c) ++ [readdress g b] }, b)
  unencap c g@(Unary _ _) b = (c { gates = (gates c) ++ [readdress g b] }, b)
  unencap c g@(Binary _ _ _) b = (c { gates = (gates c) ++ [readdress g b] }, b)
  unencap c (Controlled g qlist) b = (c { gates = (gates c) ++ [readdress (Controlled g qlist) b] }, b)

  -- Creation / deletion of wires
  unencap c (Term bt q) b = let q' = apply_binding b q in
    (c { gates = (gates c) ++ [Term bt q'],
         qOut = List.delete q' (qOut c),
         unused_ids = q':(unused_ids c) }, List.delete (q, q') b)

  unencap c (Init bt q) b =
    let (c', q') = case unused_ids c of
                     [] -> (c { qubit_id = 1 + (qubit_id c) }, qubit_id c)
                     q':r -> (c { unused_ids = r }, q') in

    (c' { gates = (gates c) ++ [Init bt q'],
          qOut = q':(qOut c) }, (q, q'):b)


-- | Return the gate concrete display. More specifically, each gate is printed in one column, and this function
-- returns what part of a gate appears on what line. For example, considering the gate Controlled (NOT 0) [(1,True)], its display is
--
-- @
--  0  (+)
--  1   |
--  2  -*-
-- @
-- 
-- and the return value is
-- 
-- @
--   (0, \"(+)\"), (1, \" | \"), (2, \"-*-\")
-- @
-- 
-- Note that the wire identifiers are multiplied by two, as intermediate lines are added to lighten the display.
model :: Gate -> [(Qubit, String)]
model (Binary s qa qb) =
  let sym = case List.lookup s binary_gates of
              Just (_, sy) -> sy
              Nothing -> error $ "Undefined binary gate " ++ s
            in
  if qa < qb then
    (2*qa, fst sym):(2*qb, snd sym):(List.map (\l -> (l, "|")) [2*qa+1 .. 2*qb-1])
  else
    (2*qa, fst sym):(2*qb, snd sym):(List.map (\l -> (l, "|")) [2*qb+1 .. 2*qa-1])

model (Unary s q) =
  let sym = case List.lookup s unary_gates of
              Just (_, sy) -> sy
              Nothing -> error $ "Undefined unary gate " ++ s
            in
  [(2 * q, sym)]

model (Phase n q) =
  [(2 * q, "R" ++ show n)]

model (Controlled g qlist) =
  let pg = model g in
  let (qmin, _) = List.minimum pg
      (qmax, _) = List.maximum pg in
  let (_, _, m) = List.foldl (\(qmn, qmx, mod) (q,sign) ->
                               let ctrl = if sign then "*" else "o" in
                               if 2*q < qmn then
                                 (2*q, qmx, (2*q, ctrl):(List.map (\l -> (l, "|")) [2*q+1 .. qmn-1] ++ mod))
                               else if qmx < 2*q then
                                 (qmn, 2*q, (2*q, ctrl):(List.map (\l -> (l, "|")) [qmx+1 .. 2*q-1] ++ mod))
                               else
                                 (qmn, qmx, List.map (\(l, s) -> if l == 2*q then (l, ctrl) else (l, s)) mod)) (qmin, qmax, pg) qlist in
  m

model (Init bt q) =
  [(2 * q, show bt ++ "|-")]

model (Term bt q) =
  [(2 * q, "-|" ++ show bt)]



-- | The data type of circuits.
data Circuit = Circ {
  qIn :: [Qubit],          -- ^ List of input wires.
  qOut :: [Qubit],         -- ^ List of output wires.
  gates :: [Gate],         -- ^ List of component gates.

  qubit_id :: Qubit,       -- ^ Largest unused qubit address.
  unused_ids :: [Qubit]    -- ^ List of unused qubits.
} deriving Show


-- | A circuit is reversed by reversing the gates and the order of application of the gates.
instance Reversible Circuit where
  rev c =
    let (qm, unused) = unused_addresses $ qIn c in
    Circ {
      qIn = qOut c,
      qOut = qIn c,
      gates = List.map rev $ reverse $ gates c,

      unused_ids = unused,
      qubit_id = qm
    }


-- | A circuit is unencapsulated by unencapsulating all the gates successively.
instance Caps Circuit where
  unencap c c' b =
    List.foldl (\(nc, b) g -> unencap nc g b) (c, b) (gates c')


-- | Return the list of missing addresses from a list of identifiers, along with the largest unused address.
unused_addresses :: [Qubit] -> (Qubit, [Qubit])
unused_addresses qubits =
  let qm = case qubits of
             [] -> 0
             _ -> List.maximum qubits in
  let all = [0..qm] in
  (qm+1,all List.\\ qubits) 


-- | Create a circuit based on a list of input wires.
create_circuit :: [Qubit] -> Circuit
create_circuit input =
  Circ {
    qIn = input,
    qOut = input,
    gates = [],
    qubit_id = case input of
                 [] -> 0
                 _ -> List.maximum input + 1,
    unused_ids = []
  }


-- | Create a circuit which contains only one gate.
singleton_circuit :: Gate -> Circuit
singleton_circuit g =
  Circ {
    qIn = input_wires g,
    qOut = output_wires g,
    gates = [g],
    qubit_id = 0,
    unused_ids = []
  }



--- Circuit pretty printing ---


-- | A data type to encode a column of the circuit visual display. It is represented by a map
-- associating each line to its content. The map need not be complete, and missing lines
-- will be considered as empty spaces.
data Column = Col {
  chars :: Map Int String,  -- ^ Line by line representation of the column.
  width :: Int              -- ^ The column width (at minimum 3).
}


-- | The maximum number of characters that can fit the console screen.
-- By default, it is set to 80 (to be divided by the actual width of a column, i.e., 3). It would be possible to use
-- the library "System.Console.ANSI" to get the actual width of the screen; however, this would mean another library to install.
maxColumns :: Int
maxColumns = 80 


-- | A type to hold the whole grid on which a circuit is drawn.
data Grid = Grid { gsize :: Int,               -- ^ Number of lines.
                   columns :: [Column],        -- ^ Reversed list of all columns.
                   cut :: Bool }               -- ^ Flag set when the circuit is too long in length.


-- | Starting from the right of the grid, move left on the line until a non-empty column is found.
-- For example, say the line is  [ c b a _ _ _ _ ] where
-- _ indicates that the line is undefined in the current column. The cursor will start
-- at the right, and go left until it finds the character "a", at which point it is blocked.
-- The return value is this specific column's number.
free_depth :: Int -> [Column] -> Int
free_depth l [] = -1
free_depth l (c:cl) = case Map.lookup l $ chars c of
                       Nothing -> 1 + (free_depth l cl)
                       Just _ -> -1

 
-- | Like 'free_depth', but instead of moving only on one line, move
-- synchronously on a set of lines, and stop as soon as one of the lines is blocked.
free_common_depth :: [Int] -> [Column] -> Int
free_common_depth ls c = List.minimum (List.map (\l -> free_depth l c) ls)


-- | A state monad to hide the display grid.
newtype GrState a = GrState (Grid -> (Grid, a))
instance Monad GrState where
  return a = GrState (\gr -> (gr, a))
  GrState run >>= action = GrState (\gr -> let (gr', a) = run gr in
                                           let GrState run' = action a in
                                           run' gr')

-- | Return the current display grid.
get_grid :: GrState Grid
get_grid =
  GrState (\gr -> (gr, gr))


-- | Set the current display grid.
set_grid :: Grid -> GrState ()
set_grid gr =
  GrState (\_ -> (gr, ()))


-- | Print a \"character\" at the coordinates (/line/, /column/) in the grid.
print_at :: Int -> Int -> String -> GrState ()
print_at l n s = do
  gr <- get_grid
<<<<<<< HEAD
  let cols = columns gr
  let cols' = at n cols
=======
  at_rec <- return (let at = (\n cols ->
                                case (n, cols) of
                                  (0, c:cs) -> c { chars = Map.insert l s $ chars c, width = max (width c) (List.length s) }:cs
                                  (n, c:cs) -> c:(at (n-1) cs)) in at)
  cols' <- return $ at_rec n $ columns gr
>>>>>>> dedd65b1
  set_grid $ gr { columns = cols' }
  where 
    at _ [] = []
    at 0 (c:cs) = c { chars = Map.insert l s $ chars c }:cs
    at n (c:cs) = c:(at (n-1) cs)

-- | Produce a string of n white spaces.
nspaces :: Int -> String
nspaces n =
  List.replicate n ' '

-- | Produce a string of n dashes.
ndashes :: Int -> String
ndashes n =
  List.replicate n '-'



-- | Print /n/ characters on different lines of the same column.
print_multi :: [(Int, String)] -> GrState ()
print_multi ls = do
  gr <- get_grid
  if not $ cut gr then do
    -- The display still hasn't overflown
    d <- return $ free_common_depth (fst $ unzip ls) $ columns gr

    if d == -1 then
      -- Free depth = -1 => have to create a new column
      if (List.length $ columns gr) * 6 > maxColumns then
        -- Circuit too long : cut
        set_grid $ gr { cut = True }
      else do
        -- Ok : create the column
        nc <- return $ Col { chars = fromList ls, width = List.maximum $ List.map (List.length . snd) ls }
        set_grid $ gr { columns = nc:(columns gr) }

    else
      -- Print the characters in column d
      List.foldl (\rec (l, s) -> do
                    rec
                    print_at l d s) (return ()) ls
  else
    return ()


-- | Print a gate.
print_gate :: Gate -> GrState ()
print_gate g = do
  print_multi $ model g


-- | Output the whole line, filling the gaps (undefined lines in column definitions) with space characters.
output_line :: Bool             -- ^ Indicates whether the line is one of the input wires (which means it has to be printed).
            -> Int              -- ^ The line number.
            -> GrState String   -- ^ The complete line.
output_line input l = do
  gr <- get_grid
  -- First characters of the line
  init <- if input then
            return ("---  w" ++ show (l `quot` 2), True)
          else
            return ("   ", False)
  
  -- s is the line being printed, alloc indicates whether the line is currently allocated   
  (s, alloc) <- List.foldr (\c rec -> do
                           (s, alloc) <- rec
                           (s, alloc) <- case Map.lookup l $ chars c of
                                           -- If this column contains an init char on this line, the line is allocated
                                           -- If it is a term char, it is deallocated
                                           -- If it is a vertical wire, and if the line is allocated, fill in the gaps
                                           Just sm -> do
                                               lpad <- return $ (width c - List.length sm) `quot` 2
                                               rpad <- return (width c - List.length sm - lpad)
                                               if isSuffixOf "|-" sm then
                                                 return (nspaces lpad ++ sm ++ ndashes rpad ++ s, False)
                                               else if isPrefixOf "-|" sm then
                                                 return (ndashes lpad ++ sm ++ nspaces rpad ++ s, True)
                                               else if alloc then
                                                 return (ndashes lpad ++ sm ++ ndashes rpad ++ s, alloc)
                                               else
                                                 return (nspaces lpad ++ sm ++ nspaces rpad ++ s, alloc)

                                           Nothing -> do
                                               if alloc then
                                                 return (ndashes (width c) ++ s, alloc)
                                               else
                                                 return (nspaces (width c) ++ s, alloc)
      
                           -- Printing wires
                           if alloc then
                             return ("---" ++ s, alloc)
                           else
                             return ("   " ++ s, alloc)) (return init) $ columns gr

  -- If the circuit was cut, add some dots ..., if not just return the line
  if cut gr && alloc then
    return $ ".. " ++ s
  else if cut gr then
    return $ "   " ++ s
  else
    return s


-- | Print a circuit. This first prints all the gates to the grid, then flushes the grid
-- and returns the resulting string. The integer argument is the total number of allocated lines (if it is /n/,
-- the total number of lines is 2*/n/-1).
print_circuit :: Circuit -> Int -> String
print_circuit c n =
  let GrState run = do
      -- Print the gates
      List.foldr (\g rec -> do
                    rec
                    print_gate g) (return ()) $ gates c
      -- Output the grid
      gr <- get_grid
      disp <- List.foldl (\rec l -> do
                            s <- rec
                            input <- if l `mod` 2 == 0 then
                                       return $ List.elem (l `quot` 2) $ qOut c
                                     else
                                       return False
                            pl <- output_line input l
                            return $ s ++ pl ++ "\n") (return "") [0 .. gsize gr - 1]
      return disp
  in
  let (_, disp) = run $ Grid { gsize = 2 * n - 1, columns = [], cut = False } in
  "\n" ++ disp ++ "\n"


-- | Pretty printing of a circuit. The function first makes all the necessary bindings
-- wire \<-\> line, then prints the circuit on a grid, before flushing the whole output.
instance PPrint Circuit where
  pprint c =
    print_circuit c (qubit_id c)

  sprintn _ c = pprint c
  sprint c = pprint c
  genprint _ c _ = pprint c<|MERGE_RESOLUTION|>--- conflicted
+++ resolved
@@ -391,20 +391,11 @@
 print_at :: Int -> Int -> String -> GrState ()
 print_at l n s = do
   gr <- get_grid
-<<<<<<< HEAD
-  let cols = columns gr
-  let cols' = at n cols
-=======
-  at_rec <- return (let at = (\n cols ->
-                                case (n, cols) of
-                                  (0, c:cs) -> c { chars = Map.insert l s $ chars c, width = max (width c) (List.length s) }:cs
-                                  (n, c:cs) -> c:(at (n-1) cs)) in at)
-  cols' <- return $ at_rec n $ columns gr
->>>>>>> dedd65b1
+  cols' <- return $ at n $ columns gr
   set_grid $ gr { columns = cols' }
   where 
     at _ [] = []
-    at 0 (c:cs) = c { chars = Map.insert l s $ chars c }:cs
+    at 0 (c:cs) = c { chars = Map.insert l s $ chars c, width = max (width c) (List.length s) }:cs
     at n (c:cs) = c:(at (n-1) cs)
 
 -- | Produce a string of n white spaces.
