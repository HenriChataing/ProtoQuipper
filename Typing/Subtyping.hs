-- | This module provides functions that operate constraint sets: reduction mostly.
module Typing.Subtyping where

import Classes

import Typing.CoreSyntax
import Typing.CorePrinter

import Monad.QuipperError
import Monad.QpState

import qualified Data.List as List
import Data.IntMap (IntMap)
import qualified Data.IntMap as IMap

-- | Identifies the trivial flag constraints.
non_trivial :: RefFlag -> RefFlag -> Bool
non_trivial m n =
  (m /= n && n /= 1 && m /= 0)



-- | Using the type specifications registered in the state monad, unfolds any subtyping
-- constraints of the form  user a <: user a'. This functions assumes that the two type
-- names are the same, and that the right number of arguments has been given.
unfold_user_constraint :: String -> [Type] -> String -> [Type] -> QpState ConstraintSet
unfold_user_constraint utyp arg utyp' arg' = do
  -- Retrieve the specification of the type
  spec <- type_spec utyp
  -- The constraints
  (a, a', cset) <- return $ subtype spec

  -- Replace the arguments a by arg
  cset <- List.foldl (\rec (TBang n (TVar x), TBang m b) -> do
                        cs <- rec
                        cset <- return $ subs_flag n m cs
                        return $ subs_typ_var x b cset) (return cset) (List.zip a arg)
  -- Replace the arguments a' by arg'
  cset <- List.foldl (\rec (TBang n (TVar x), TBang m b) -> do
                        cs <- rec
                        cset <- return $ subs_flag n m cs
                        return $ subs_typ_var x b cset) (return cset) (List.zip a' arg')

  return cset



-- | Applies the function unfold_user_constraints to the constraints in a constraint set.
unfold_user_constraints_in_set :: ConstraintSet -> QpState ConstraintSet
unfold_user_constraints_in_set ([], fc) = return ([], fc)

unfold_user_constraints_in_set ((Sublintype (TUser utyp args) (TUser utyp' args') _):lc, fc) = do
  cset <- unfold_user_constraint utyp args utyp' args'
  cset' <- unfold_user_constraints_in_set (lc, fc)
  return $ cset <> cset'

unfold_user_constraints_in_set (c:lc, fc) = do
  (lc', fc') <- unfold_user_constraints_in_set (lc, fc)
  return (c:lc', fc')



-- | Reduces the composite constrainst of a constraint set, leaving only atomic
-- and semi composite constraints. The boolean argument indicates whether to break user
-- type constraints or not. When this flag is set, the user type constraints are left untouched:
-- this is useful for the extension of the subtyping relations to algebraic types, where one wants
-- to reduce only the non-algebraic type constraints.
break_composite :: Bool -> ConstraintSet -> QpState ConstraintSet

-- Nothing to do
break_composite bu ([], lc) = return ([], lc)

-- Subtype constraints
break_composite bu ((Subtype (TBang n t) (TBang m TQbit) info):lc, fc) = do
  unset_flag n info
  unset_flag m info
  break_composite bu ((Sublintype t TQbit info):lc, fc)

break_composite bu ((Subtype (TBang n TQbit) (TBang m t) info):lc, fc) = do
  unset_flag n info
  unset_flag m info
  break_composite bu ((Sublintype TQbit t info):lc, fc)

break_composite bu ((Subtype (TBang _ TUnit) (TBang _ TUnit) _):lc, fc) = do
  break_composite bu (lc, fc)

break_composite bu ((Subtype (TBang _ TBool) (TBang _ TBool) _):lc, fc) = do
  break_composite bu (lc, fc)

break_composite bu ((Subtype (TBang _ TInt) (TBang _ TInt) _):lc, fc) = do
  break_composite bu (lc, fc)

break_composite bu ((Subtype (TBang _ t@(TCirc _ _)) (TBang _ u@(TCirc _ _)) info):lc, fc) = do
  break_composite bu ((Sublintype t u info):lc, fc)

-- Unit against unit : removed
break_composite bu ((Sublintype TUnit TUnit _):lc, fc) = do
  break_composite bu (lc, fc)


-- Bool against bool : removed
break_composite bu ((Sublintype TBool TBool _):lc, fc) = do
  break_composite bu (lc, fc)


-- Int against int : removed
break_composite bu ((Sublintype TInt TInt _):lc, fc) = do
  break_composite bu (lc, fc)


<<<<<<< HEAD
-- Qubit against QuBit : removed
break_composite bu ((Subtype (TBang n TQubit) (TBang m TQubit)):lc, fc) = do
  -- Make sure the qubit type is not banged
  if n >= 2 then unset_flag n
  else return ()
  if m >= 2 then unset_flag m
  else return ()
  
=======
-- Qbit against QBit : removed
break_composite bu ((Sublintype TQbit TQbit _):lc, fc) = do
>>>>>>> a03e787f
  break_composite bu (lc, fc)


-- Arrow against arrow
  -- T -> U <: T' -> U' 
-- Into
  -- T' <: T && U <: U'
break_composite bu ((Sublintype (TArrow t u) (TArrow t' u') info):lc, fc) = do
  intype <- case in_type info of
              Just a -> return $ Just a
              Nothing -> return $ Just $ if actual info then TArrow t u else TArrow t' u'

  break_composite bu ((Subtype t' t info { actual = not $ actual info,
                                           in_type = intype }):
                      (Subtype u u' info { in_type = intype }):lc, fc)
 

-- Tensor against tensor
  -- T * U <: T' * U'
-- Into
  -- T <: T' && U <: U'
break_composite bu ((Sublintype (TTensor tlist) (TTensor tlist') info):lc, fc) = do
  if List.length tlist == List.length tlist' then do
    intype <- case in_type info of
                Just a -> return $ Just a
                Nothing -> return $ Just $ if actual info then TTensor tlist else TTensor tlist'

    comp <- return $ List.map (\(t, u) -> Subtype t u info { in_type = intype }) $ List.zip tlist tlist'
    break_composite bu (comp ++ lc, fc)

  else do
    throw_TypingError (TTensor tlist) (TTensor tlist') info


-- User type against user type
-- The result of breaking this kind of constraints has been placed in the specification of the user type
-- It need only be instanciated with the current type arguments
break_composite bu ((Sublintype (TUser utyp arg) (TUser utyp' arg') info):lc, fc) = do
  if utyp == utyp' then do
    
    if bu then do
      intype <- case in_type info of
                  Just a -> return $ Just a
                  Nothing -> return $ Just $ if actual info then TUser utyp arg else TUser utyp' arg'

      cset <- unfold_user_constraint utyp arg utyp' arg'

      -- This one may be reversed : will have to check
      break_composite bu $ (cset & info { in_type = intype }) <> (lc, fc)

    else do
      cset <- break_composite bu (lc, fc)
      return $ [Sublintype (TUser utyp arg) (TUser utyp' arg') info] <> cset
      
  else
    throw_TypingError (TUser utyp arg) (TUser utyp' arg') info


-- Circ against Circ
  -- circ (T, U) <: circ (T', U')
-- Into
  -- T' <: T && U <: U'
-- The flags don't really matter, as they can take any value, so no constraint m <= n is generated
break_composite bu ((Sublintype (TCirc t u) (TCirc t' u') info):lc, fc) = do
  intype <- case in_type info of
              Just a -> return $ Just a
              Nothing -> return $ Just $ if actual info then TCirc t u else TCirc t' u'

  break_composite bu ((Subtype t' t info { actual = not $ actual info,
                                           in_type = intype }):(Subtype u u' info):lc, fc)


-- Semi composite (unbreakable) constraints
break_composite bu (c@(Sublintype (TVar _) _ _):lc, fc) = do
  (lc', fc') <- break_composite bu (lc, fc)
  return (c:lc', fc')

break_composite bu (c@(Sublintype _ (TVar _) _):lc, fc) = do
  (lc', fc') <- break_composite bu (lc, fc)
  return (c:lc', fc')

break_composite bu ((Subtype (TBang n a) (TBang m b) info):lc, fc) = do
  if non_trivial n m then do
    intype <- case in_type info of
                Nothing -> return $ Just $ if actual info then a else b
                Just a -> return $ Just a
    break_composite bu ((Sublintype a b info):lc, (Le m n info { in_type = intype }):fc)
  else
    break_composite bu ((Sublintype a b info):lc, fc)


-- Everything else is a typing error
break_composite bu ((Sublintype t u info):lc, fc) = do
  throw_TypingError t u info





<|MERGE_RESOLUTION|>--- conflicted
+++ resolved
@@ -71,15 +71,15 @@
 break_composite bu ([], lc) = return ([], lc)
 
 -- Subtype constraints
-break_composite bu ((Subtype (TBang n t) (TBang m TQbit) info):lc, fc) = do
+break_composite bu ((Subtype (TBang n t) (TBang m TQubit) info):lc, fc) = do
   unset_flag n info
   unset_flag m info
-  break_composite bu ((Sublintype t TQbit info):lc, fc)
-
-break_composite bu ((Subtype (TBang n TQbit) (TBang m t) info):lc, fc) = do
+  break_composite bu ((Sublintype t TQubit info):lc, fc)
+
+break_composite bu ((Subtype (TBang n TQubit) (TBang m t) info):lc, fc) = do
   unset_flag n info
   unset_flag m info
-  break_composite bu ((Sublintype TQbit t info):lc, fc)
+  break_composite bu ((Sublintype TQubit t info):lc, fc)
 
 break_composite bu ((Subtype (TBang _ TUnit) (TBang _ TUnit) _):lc, fc) = do
   break_composite bu (lc, fc)
@@ -107,20 +107,8 @@
 break_composite bu ((Sublintype TInt TInt _):lc, fc) = do
   break_composite bu (lc, fc)
 
-
-<<<<<<< HEAD
--- Qubit against QuBit : removed
-break_composite bu ((Subtype (TBang n TQubit) (TBang m TQubit)):lc, fc) = do
-  -- Make sure the qubit type is not banged
-  if n >= 2 then unset_flag n
-  else return ()
-  if m >= 2 then unset_flag m
-  else return ()
-  
-=======
--- Qbit against QBit : removed
-break_composite bu ((Sublintype TQbit TQbit _):lc, fc) = do
->>>>>>> a03e787f
+-- Qubit against QBit : removed
+break_composite bu ((Sublintype TQubit TQubit _):lc, fc) = do
   break_composite bu (lc, fc)
 
 
