--- conflicted
+++ resolved
@@ -60,12 +60,8 @@
                Q.set_verbose (verbose opts)
                Q.set_warning_action (warningAction opts)
                do_everything opts files) Q.empty_context
-<<<<<<< HEAD
-           return ()) `E.catch` (\(e :: QError) -> die e)
+           return ()) `E.catch` (\(e :: QuipperError) -> die e)
   where
     die e = do
       hPutStrLn stderr $ show e
-      exitFailure
-=======
-           return ()) `E.catch` (\(e :: QuipperError) -> hPutStrLn stderr $ show e)
->>>>>>> 216eb9ac
+      exitFailure